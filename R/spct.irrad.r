
# irradiance --------------------------------------------------------------

#' Irradiance
#'
#' This function returns the irradiance for a given waveband of a light source
#' spectrum.
#'
#' @param spct an R object.
#' @param w.band waveband or list of waveband objects The waveband(s) determine
#'   the region(s) of the spectrum that are summarized.
#' @param unit.out character Allowed values \code{"energy"}, and
#'   \code{"photon"}, or its alias \code{"quantum"}.
#' @param quantity character string One of "total", "average" or "mean",
#'   "contribution", "contribution.pc", "relative" or "relative.pc".
#' @param time.unit character or lubridate::duration object.
#' @param scale.factor numeric vector of length 1, or length equal to that of
#'   \code{w.band}. Numeric multiplier applied to returned values.
#' @param wb.trim logical if \code{TRUE} wavebands crossing spectral data
#'   boundaries are trimmed, if \code{FALSE}, they are discarded.
#' @param use.cached.mult logical indicating whether multiplier values should be
#'   cached between calls.
#' @param use.hinges logical Flag indicating whether to insert "hinges" into the
#'   spectral data before integration so as to reduce interpolation errors at
#'   the boundaries of the wavebands.
#' @param allow.scaled logical indicating whether scaled or normalized spectra
#'   as argument to spct are flagged as an error.
#' @param naming character one of \code{"long"}, \code{"default"},
#'   \code{"short"} or \code{"none"}. Used to select the type of names to assign
#'   to returned value.
#' @param ... other arguments (possibly ignored)
#'
#' @note Formal parameter \code{allow.scaled} is used internally for calculation
#'   of ratios, as rescaling and normalization do not invalidate the calculation
#'   of ratios.
#'
#' @return A named \code{numeric} vector in the case of methods for individual
#'   spectra, with one value for each \code{waveband} passed to parameter
#'   \code{w.band}. A \code{data.frame} in the case of collections of spectra,
#'   containing one column for each \code{waveband} object, an index column with
#'   the names of the spectra, and optionally additional columns with metadata
#'   values retrieved from the attributes of the member spectra. If
#'   \code{naming = "long"} the names generated reflect both quantity and
#'   waveband, if \code{naming = "short"}, names are based only on the wavebands,
#'   and if \code{naming = "none"} the returned vector has no names.
#'
#'   By default values are only integrated, but depending on the argument passed
#'   to parameter \code{quantity} they can be re-expressed as relative fractions
#'   or percentages. In the case of vector output, \code{names} attribute is set
#'   to the name of the corresponding waveband unless a named list is supplied
#'   in which case the names of the list members are used. The \code{time.unit}
#'   attribute is copied from the spectrum object to the output. Units are as
#'   follows: If time.unit is second, [W m-2 nm-1] -> [mol s-1 m-2] or [W m-2
#'   nm-1] -> [W m-2] If time.unit is day, [J d-1 m-2 nm-1] -> [mol d-1 m-2] or
#'   [J d-1 m-2 nm-1] -> [J m-2]
#'
#' @export
#' @examples
#' irrad(sun.spct, waveband(c(400,700)))
#' irrad(sun.spct, waveband(c(400,700)), "energy")
#' irrad(sun.spct, waveband(c(400,700)), "photon")
#' irrad(sun.spct, split_bands(c(400,700), length.out = 3))
#' irrad(sun.spct, split_bands(c(400,700), length.out = 3), quantity = "total")
#' irrad(sun.spct, split_bands(c(400,700), length.out = 3), quantity = "average")
#' irrad(sun.spct, split_bands(c(400,700), length.out = 3), quantity = "relative")
#' irrad(sun.spct, split_bands(c(400,700), length.out = 3), quantity = "relative.pc")
#' irrad(sun.spct, split_bands(c(400,700), length.out = 3), quantity = "contribution")
#' irrad(sun.spct, split_bands(c(400,700), length.out = 3), quantity = "contribution.pc")
#'
#' @note The last two parameters control speed optimizations. The defaults
#'   should be suitable in most cases. If you will use repeatedly the same SWFs
#'   on many spectra measured at exactly the same wavelengths you may obtain
#'   some speed up by setting \code{use.cached.mult=TRUE}. However, be aware
#'   that you are responsible for ensuring that the wavelengths are the same in
#'   each call, as the only test done is for the length of the \code{w.length}
#'   vector.
#'
#' @family irradiance functions
#'
irrad <- function(spct, w.band, unit.out, quantity, time.unit, scale.factor, wb.trim,
                  use.cached.mult, use.hinges, allow.scaled, ...) UseMethod("irrad")

#' @describeIn irrad Default for generic function
#'
#' @export
#'
irrad.default <- function(spct, w.band, unit.out, quantity, time.unit, scale.factor, wb.trim,
                          use.cached.mult, use.hinges, allow.scaled, ...) {
  warning("'irrad' is not defined for objects of class ", class(spct)[1])
  return(NA_real_)
}

#' @describeIn irrad  Calculates irradiance from a \code{source_spct}
#'   object.
#'
#' @method irrad source_spct
#' @export
#'
irrad.source_spct <-
  function(spct, w.band = NULL,
           unit.out = getOption("photobiology.radiation.unit", default = "energy"),
           quantity = "total",
           time.unit = NULL,
           scale.factor = 1,
           wb.trim = getOption("photobiology.waveband.trim", default = TRUE),
           use.cached.mult = getOption("photobiology.use.cached.mult", default = FALSE),
           use.hinges = getOption("photobiology.use.hinges"),
           allow.scaled = !quantity %in% c("average", "mean", "total"),
           naming = "default",
           ...) {

    # we look for multiple spectra in long form
    if (getMultipleWl(spct) > 1) {
      # compute in place
      idx.var.name <- getIdFactor(spct)
      idxs <- unique(spct[[idx.var.name]])
<<<<<<< HEAD
      z <- data.frame()
      for (idx in idxs) {
        temp <- irrad(spct = spct[spct[[idx.var.name]] == idx, ],
                      w.band = w.band,
                      unit.out = unit.out,
                      quantity = quantity,
                      time.unit = time.unit,
                      scale.factor = scale.factor,
                      wb.trim = wb.trim,
                      use.cached.mult = use.cached.mult,
                      use.hinges = use.hinges,
                      allow.scaled = allow.scaled,
                      naming = naming,
                      ...)
        temp <- as.list(temp)
        temp[[idx.var.name]] <- idx
        z <- rbind(z, temp)
      }
      z[["when.measured"]] <-
        as.POSIXct(unlist(when_measured(async_002.spct), use.names = FALSE),
=======
      # do conversion in one go and delete values not used
      if (unit.out == "energy") {
        spct <- q2e(spct, action = "replace")
      } else {
        spct <- e2q(spct, action = "replace")
      }
      z <- list()
      for (idx in idxs) {
        temp <- irrad_spct(spct = spct[spct[[idx.var.name]] == idx, ],
                           w.band = w.band,
                           unit.out = unit.out,
                           quantity = quantity,
                           time.unit = time.unit,
                           scale.factor = scale.factor,
                           wb.trim = wb.trim,
                           use.cached.mult = use.cached.mult,
                           use.hinges = use.hinges,
                           allow.scaled = allow.scaled,
                           naming = naming,
                           ...)
        z[[idx]] <- tibble::as_tibble_row(temp, .name_repair = "minimal")
      }
      z <- dplyr::bind_rows(z)
      z[[idx.var.name]] <- idxs
      z[["when.measured"]] <-
        as.POSIXct(unlist(when_measured(spct), use.names = FALSE),
>>>>>>> 8c232230
                   tz = "UTC")
      return(z)
    }

    if (unit.out == "quantum") {
      unit.out <- "photon"
    }

    if (quantity == "total") {
      summary.name <- switch(unit.out,
                             photon = "Q",
                             energy = "E")
    } else if (quantity %in% c("average", "mean")) {
      summary.name <- switch(unit.out,
                             photon = "Q(wl)",
                             energy = "E(wl)")
    } else if (quantity %in% c("contribution", "contribution.pc")) {
      summary.name <- switch(unit.out,
                             photon = "Q/Qtot",
                             energy = "E/Etot")
    } else if (quantity %in% c("relative", "relative.pc")) {
      summary.name <- switch(unit.out,
                             photon = "Q/Qsum",
                             energy = "E/Esum")
    } else {
      stop("Unrecognized 'quantity' : \"", quantity, "\"")
    }

    if (!allow.scaled && is_normalized(spct)) {
      warning("The spectral data has been normalized or scaled, ",
              "making impossible to calculate irradiance")
      return(NA_real_)
    }
    if (!allow.scaled && is_scaled(spct)) {
      warning("Summarized spectral data have been rescaled")
    }

    data.time.unit <-
      getTimeUnit(spct, force.duration = lubridate::is.duration(time.unit))

    if (!is.null(time.unit) && time.unit != data.time.unit) {
      if (!lubridate::is.duration(time.unit) && !is.character(time.unit)) {
        message("converting 'time.unit' ", time.unit, " into a lubridate::duration")
        time.unit <- lubridate::as.duration(time.unit)
      }
      spct <- convertTimeUnit(spct, time.unit = time.unit, byref = FALSE)
    } else {
      time.unit <- data.time.unit
    }

    if (is.null(unit.out) || is.na(unit.out)) {
      warning("'unit.out' set to an invalid value")
      return(NA_real_)
    }

    # "source_spct" objects are not guaranteed to contain spectral irradiance
    # expressed in the needed units.
    if (unit.out == "energy") {
      q2e(spct, byref = TRUE)
      w.length <- spct[["w.length"]]
      s.irrad <- spct[["s.e.irrad"]]
    } else if (unit.out == "photon") {
      e2q(spct, byref = TRUE)
      w.length <- spct[["w.length"]]
      s.irrad <- spct[["s.q.irrad"]]
    } else {
      stop("Unrecognized value", unit.out, " for unit.out")
    }

    if (length(w.band) == 0) {
      # whole range of spectrum
      w.band <- waveband(spct)
    }
    if (is.numeric(w.band)) {
      # range of wavelengths
      w.band <- waveband(w.band)
    }
    if (is.waveband(w.band)) {
      # if the argument is a single w.band, we enclose it in a list
      # so that it can be handled below as a normal case.
      w.band <- list(w.band)
    }
    # we trim the wavebands so that they are within the range of spct
    w.band <- trim_waveband(w.band = w.band, range = spct, trim = wb.trim)
    # if the elements of the list are named we collect them
    wb.number <- length(w.band) # number of wavebands in list
    wb.name <- names(w.band) # their names in the list
    # if no names returned, we fill the vector with "".
    if (is.null(wb.name)) {
      wb.name <- character(wb.number)
    }

    # hinges
    if (is.null(use.hinges)) {
       use.hinges <- auto_hinges(w.length)
    }
    # we collect all hinges and insert them in one go
    if (use.hinges) {
      all.hinges <- NULL
      for (wb in w.band) {
        all.hinges <- c(all.hinges, wb[["hinges"]])
      }
      lst <- l_insert_hinges(w.length, s.irrad, all.hinges)
      w.length <- lst[["x"]]
      s.irrad <- lst[["y"]]
    }
    if (anyNA(all.hinges)) {
      warning("Missing hinges encountered and removed!")
      all.hinges <- na.omit(all.hinges)
    }

    # We iterate through the list of wavebands collecting the irradiances,
    # and waveband names.
    irrad <- numeric(wb.number)
    i <- 0L
    is.effective.spectrum <- is_effective(spct)
    for (wb in w.band) {
      i <- i + 1L
      # get names from wb if needed
      if (wb.name[i] == "") {
        if (naming == "short") {
          wb.name[i] <- labels(wb)[["label"]] # short name
        } else {
          wb.name[i] <- labels(wb)[["name"]] # full name
        }
      }
      # check for NA wavebands
      if (is.na(wb[["low"]]) || is.na(wb[["high"]])) {
        irrad[i] <- NA_real_
        next
      }
      if (is.effective.spectrum && is_effective(wb)) {
        warning("Effective spectral irradiance is not compatible with a BSWF: ",
                wb.name[i])
        irrad[i] <- NA_real_
      } else {
        if (is.effective.spectrum) {
          wb.name[i] <- paste(getBSWFUsed(spct), "*", wb.name[i], sep = "")
        }
        wl.selector <- which(w.length >= min(wb) & w.length <= max(wb))
        if (wl.selector[1] > 1) {
          wl.selector <- c(wl.selector[1] - 1, wl.selector)
        }
        if (wl.selector[length(wl.selector)] < length(w.length)) {
          wl.selector <- c(wl.selector,  wl.selector[length(wl.selector)] + 1)
        }

        # calculate the multipliers
        mult <- calc_multipliers(w.length = w.length[wl.selector],
                                 w.band = wb,
                                 unit.out = unit.out,
                                 unit.in = unit.out,
                                 use.cached.mult = use.cached.mult)
        # calculate weighted spectral irradiance
        # the ifelse is needed to override NAs in spectral data for regions
        # where mult == 0
          irrad[i] <- integrate_xy(w.length[wl.selector],
                                   ifelse(mult == 0, 0, s.irrad[wl.selector] * mult))
      }
    }

    if (quantity %in% c("contribution", "contribution.pc")) {
      if (any(sapply(w.band, is_effective))) {
        warning("'quantity '", quantity,
                "' not supported when using BSWFs, returning 'total' instead")
        quantity <- "total"
      } else {
        # recursive call
        total <- irrad_spct(spct, w.band = NULL,
                            unit.out = unit.out,
                            quantity = "total",
                            time.unit = time.unit,
                            use.cached.mult = use.cached.mult,
                            wb.trim = wb.trim,
                            use.hinges = use.hinges,
                            naming = naming)
        irrad <- irrad / total
        if (quantity == "contribution.pc") {
          irrad <- irrad * 1e2
        }
      }
    } else if (quantity %in% c("relative", "relative.pc")) {
      if (any(sapply(w.band, is_effective))) {
        warning("'quantity '", quantity,
                "' not supported when using BSWFs, returning 'total' instead")
        quantity <- "total"
      } else {
        total <- sum(irrad)
        irrad <- irrad / total
        if (quantity == "relative.pc") {
          irrad <- irrad * 1e2
        }
      }
    } else if (quantity %in% c("average", "mean") ) {
      irrad <- irrad / sapply(w.band, wl_expanse)
    } else if (quantity != "total") {
      warning("'quantity '", quantity, "' is invalid, returning 'total' instead")
      quantity <- "total"
    }

    if (length(irrad) == 0) {
      irrad <- NA_real_
      names(irrad) <- "out of range or NAs in waveband"
    } else if (naming %in% c("long", "default")) {
      names(irrad) <- paste(summary.name, wb.name, sep = "_")
    } else if (naming == "short") {
      names(irrad) <- wb.name
    } else if (naming != "none") {
      warning("Argument to 'naming' unrecognized, assuming \"none\".")
    }

    if (length(scale.factor)  == 1L ||
        length(scale.factor) == length(w.band)) {
      if (any(abs(log10(scale.factor) %% 1) > 1e-5)) {
        warning("Scale factor is not decimal!")
      }
      irrad <- irrad * scale.factor
    } else {
      stop("'scale.factor' must be of length = 1 or of same length as 'w.band'.")
    }

    attr(irrad, "time.unit") <- getTimeUnit(spct)
    if (is_effective(spct)) {
      attr(irrad, "radiation.unit") <-
              paste(unit.out, "irradiance", quantity, "effective:", getBSWFUsed(spct))
    } else {
      attr(irrad, "radiation.unit") <- paste(quantity, unit.out, "irradiance")
    }

    irrad
  }

#' @keywords internal
irrad_spct <- irrad.source_spct

# energy irradiance -------------------------------------------------------


#' Energy irradiance
#'
#' Energy irradiance for one or more wavebands of a light source spectrum.
#'
#' @param spct an R object.
#' @param w.band a list of \code{waveband} objects or a \code{waveband} object.
#' @param quantity character string One of "total", "average" or "mean",
#'   "contribution", "contribution.pc", "relative" or "relative.pc".
#' @param time.unit character or lubridate::duration object.
#' @param scale.factor numeric vector of length 1, or length equal to that of
#'   \code{w.band}. Numeric multiplier applied to returned values.
#' @param wb.trim logical if TRUE wavebands crossing spectral data boundaries
#'   are trimmed, if FALSE, they are discarded.
#' @param use.cached.mult logical indicating whether multiplier values should be
#'   cached between calls.
#' @param use.hinges logical Flag indicating whether to insert "hinges" into the
#'   spectral data before integration so as to reduce interpolation errors at
#'   the boundaries of the wavebands.
#' @param allow.scaled logical indicating whether scaled or normalized spectra
#'   as argument to spct are flagged as an error.
#' @param naming character one of "long", "default", "short" or "none". Used to
#'   select the type of names to assign to returned value.
#' @param ... other arguments (possibly used by derived methods).
#'
#' @export
#'
#' @examples
#' e_irrad(sun.spct, waveband(c(400,700)))
#' e_irrad(sun.spct, split_bands(c(400,700), length.out = 3))
#' e_irrad(sun.spct, split_bands(c(400,700), length.out = 3),
#'         quantity = "total")
#' e_irrad(sun.spct, split_bands(c(400,700), length.out = 3),
#'         quantity = "average")
#' e_irrad(sun.spct, split_bands(c(400,700), length.out = 3),
#'         quantity = "relative")
#' e_irrad(sun.spct, split_bands(c(400,700), length.out = 3),
#'         quantity = "relative.pc")
#' e_irrad(sun.spct, split_bands(c(400,700), length.out = 3),
#'         quantity = "contribution")
#' e_irrad(sun.spct, split_bands(c(400,700), length.out = 3),
#'         quantity = "contribution.pc")
#'
#' @return A named \code{numeric} vector in the case of methods for individual
#'   spectra, with one value for each \code{waveband} passed to parameter
#'   \code{w.band}. A \code{data.frame} in the case of collections of spectra,
#'   containing one column for each \code{waveband} object, an index column with
#'   the names of the spectra, and optionally additional columns with metadata
#'   values retrieved from the attributes of the member spectra.
#'
#'   By default values are only integrated, but depending on the argument passed
#'   to parameter \code{quantity} they can be re-expressed as relative fractions
#'   or percentages. In the case of vector output, \code{names} attribute is set
#'   to the name of the corresponding waveband unless a named list is supplied
#'   in which case the names of the list members are used. The  time.unit
#'   attribute is copied from the spectrum object to the output. Units are as
#'   follows: If units are absolute and time.unit is second, [W m-2 nm-1] -> [W
#'   m-2] If time.unit is day, [J d-1 m-2 nm-1] -> [J m-2]; if units are
#'   relative, fraction of one or percent.
#'
#' @note The last two parameters control speed optimizations. The defaults
#'   should be suitable in most cases. If you will use repeatedly the same SWFs
#'   on many spectra measured at exactly the same wavelengths you may obtain
#'   some speed up by setting \code{use.cached.mult=TRUE}. However, be aware
#'   that you are responsible for ensuring that the wavelengths are the same in
#'   each call, as the only test done is for the length of the \code{w.length}
#'   vector.
#'
#' @family irradiance functions
#'
e_irrad <- function(spct, w.band,
                    quantity, time.unit, scale.factor, wb.trim,
                    use.cached.mult, use.hinges, allow.scaled,
                    ...) UseMethod("e_irrad")

#' @describeIn e_irrad Default for generic function
#'
#' @export
#'
e_irrad.default <- function(spct, w.band,
                            quantity, time.unit, scale.factor, wb.trim,
                            use.cached.mult, use.hinges, allow.scaled, ...) {
  warning("'e_irrad' is not defined for objects of class ", class(spct)[1])
  return(NA)
}

#' @describeIn e_irrad  Calculates energy irradiance from a \code{source_spct}
#'   object.
#'
#' @export
#'
e_irrad.source_spct <-
  function(spct, w.band = NULL,
           quantity = "total",
           time.unit = NULL,
           scale.factor = 1,
           wb.trim = getOption("photobiology.waveband.trim", default = TRUE),
           use.cached.mult = getOption("photobiology.use.cached.mult", default = FALSE),
           use.hinges = NULL,
           allow.scaled = !quantity  %in% c("average", "mean", "total"),
           naming = "default",
           ...) {

    irrad_spct(spct, w.band = w.band, unit.out = "energy",
               scale.factor = scale.factor,
               quantity = quantity,
               time.unit = time.unit, wb.trim = wb.trim,
               use.cached.mult = use.cached.mult, use.hinges = use.hinges,
               allow.scaled = allow.scaled,
               naming = naming)
  }

# photon irradiance -------------------------------------------------------


#' Photon irradiance
#'
#' Photon irradiance (i.e. quantum irradiance) for one or more wavebands of a
#' light source spectrum.
#'
#' @param spct an R object.
#' @param w.band a list of \code{waveband} objects or a \code{waveband} object.
#' @param quantity character string One of "total", "average" or "mean",
#'   "contribution", "contribution.pc", "relative" or "relative.pc".
#' @param time.unit character or lubridate::duration object.
#' @param scale.factor numeric vector of length 1, or length equal to that of
#'   \code{w.band}. Numeric multiplier applied to returned values.
#' @param wb.trim logical if TRUE wavebands crossing spectral data boundaries
#'   are trimmed, if FALSE, they are discarded.
#' @param use.cached.mult logical indicating whether multiplier values should be
#'   cached between calls.
#' @param use.hinges logical Flag indicating whether to insert "hinges" into the
#'   spectral data before integration so as to reduce interpolation errors at
#'   the boundaries of the wavebands.
#' @param allow.scaled logical indicating whether scaled or normalized spectra
#'   as argument to spct are flagged as an error.
#' @param naming character one of "long", "default", "short" or "none". Used to
#'   select the type of names to assign to returned value.
#' @param ... other arguments (possibly ignored).
#'
#' @export
#'
#' @examples
#' q_irrad(sun.spct, waveband(c(400,700)))
#' q_irrad(sun.spct, split_bands(c(400,700), length.out = 3))
#' q_irrad(sun.spct, split_bands(c(400,700), length.out = 3), quantity = "total")
#' q_irrad(sun.spct, split_bands(c(400,700), length.out = 3), quantity = "average")
#' q_irrad(sun.spct, split_bands(c(400,700), length.out = 3), quantity = "relative")
#' q_irrad(sun.spct, split_bands(c(400,700), length.out = 3), quantity = "relative.pc")
#' q_irrad(sun.spct, split_bands(c(400,700), length.out = 3), quantity = "contribution")
#' q_irrad(sun.spct, split_bands(c(400,700), length.out = 3), quantity = "contribution.pc")
#'
#' @return A named \code{numeric} vector in the case of methods for individual
#'   spectra, with one value for each \code{waveband} passed to parameter
#'   \code{w.band}. A \code{data.frame} in the case of collections of spectra,
#'   containing one column for each \code{waveband} object, an index column with
#'   the names of the spectra, and optionally additional columns with metadata
#'   values retrieved from the attributes of the member spectra.
#'
#'   By default values are only integrated, but depending on the argument passed
#'   to parameter \code{quantity} they can be re-expressed as relative fractions
#'   or percentages. In the case of vector output, \code{names} attribute is set
#'   to the name of the corresponding waveband unless a named list is supplied
#'   in which case the names of the list members are used. The time.unit
#'   attribute is copied from the spectrum object to the output. Units are as
#'   follows: If time.unit is second, [W m-2 nm-1] -> [mol s-1 m-2] If time.unit
#'   is day, [J d-1 m-2 nm-1] -> [mol d-1 m-2]
#'
#' @note The last two parameters control speed optimizations. The defaults
#'   should be suitable in most cases. If you will use repeatedly the same SWFs
#'   on many spectra measured at exactly the same wavelengths you may obtain
#'   some speed up by setting \code{use.cached.mult=TRUE}. However, be aware
#'   that you are responsible for ensuring that the wavelengths are the same in
#'   each call, as the only test done is for the length of the \code{w.length}
#'   vector.
#'
#' @export
#' @family irradiance functions
q_irrad <- function(spct, w.band,
                    quantity, time.unit, scale.factor, wb.trim,
                    use.cached.mult, use.hinges, allow.scaled, ...) UseMethod("q_irrad")

#' @describeIn q_irrad Default for generic function
#'
#' @export
#'
q_irrad.default <- function(spct, w.band,
                            quantity, time.unit, scale.factor, wb.trim,
                            use.cached.mult, use.hinges, allow.scaled, ...) {
  warning("'q_irrad' is not defined for objects of class ", class(spct)[1])
  return(NA)
}

#' @describeIn q_irrad  Calculates photon irradiance from a \code{source_spct}
#'   object.
#'
#' @export
#'
q_irrad.source_spct <-
  function(spct, w.band = NULL,
           quantity = "total",
           time.unit = NULL,
           scale.factor = 1,
           wb.trim = getOption("photobiology.waveband.trim", default = TRUE),
           use.cached.mult = getOption("photobiology.use.cached.mult", default = FALSE),
           use.hinges = NULL,
           allow.scaled = !quantity  %in% c("average", "mean", "total"),
           naming = "default",
           ...) {

    irrad_spct(spct, w.band = w.band, unit.out = "photon", quantity = quantity,
               time.unit = time.unit,
               scale.factor = scale.factor,
               wb.trim = wb.trim,
               use.cached.mult = use.cached.mult, use.hinges = use.hinges,
               allow.scaled = allow.scaled,
               naming = naming)
  }


# fluence -----------------------------------------------------------------

#' Fluence
#'
#' Energy or photon fluence for one or more wavebands of a light source spectrum
#' and a duration of exposure.
#'
#' @param spct an R object.
#' @param w.band a list of \code{waveband} objects or a \code{waveband} object.
#' @param unit.out character string with allowed values "energy", and "photon",
#'   or its alias "quantum".
#' @param exposure.time lubridate::duration object.
#' @param scale.factor numeric vector of length 1, or length equal to that of
#'   \code{w.band}. Numeric multiplier applied to returned values.
#' @param wb.trim logical if TRUE wavebands crossing spectral data boundaries
#'   are trimmed, if FALSE, they are discarded.
#' @param use.cached.mult logical indicating whether multiplier values should be
#'   cached between calls.
#' @param use.hinges logical Flag indicating whether to insert "hinges" into the
#'   spectral data before integration so as to reduce interpolation errors at
#'   the boundaries of the wavebands.
#' @param allow.scaled logical indicating whether scaled or normalized spectra
#'   as argument to spct are flagged as an error.
#' @param naming character one of "long", "default", "short" or "none". Used to
#'   select the type of names to assign to returned value.
#' @param ... other arguments (possibly used by derived methods).
#'
#' @export
#'
#' @examples
#' library(lubridate)
#' fluence(sun.spct,
#'         w.band = waveband(c(400,700)),
#'         exposure.time = lubridate::duration(3, "minutes") )
#'
#' @return One numeric value for each waveband with no change in scale factor,
#'   with name attribute set to the name of each waveband unless a named list is
#'   supplied in which case the names of the list elements are used. The
#'   time.unit attribute is copied from the spectrum object to the output. Units
#'   are as follows: If time.unit is second, [W m-2 nm-1] -> [mol s-1 m-2] If
#'   time.unit is day, [J d-1 m-2 nm-1] -> [mol d-1 m-2]
#'
#' @note The last two parameters control speed optimizations. The defaults
#'   should be suitable in most cases. If you will use repeatedly the same SWFs
#'   on many spectra measured at exactly the same wavelengths you may obtain
#'   some speed up by setting \code{use.cached.mult=TRUE}. However, be aware
#'   that you are responsible for ensuring that the wavelengths are the same in
#'   each call, as the only test done is for the length of the \code{w.length}
#'   vector.
#'
#' @export
#' @family irradiance functions
fluence <- function(spct, w.band, unit.out, exposure.time, scale.factor, wb.trim,
                    use.cached.mult, use.hinges, allow.scaled, ...) UseMethod("fluence")

#' @describeIn fluence Default for generic function
#'
#' @export
#'
fluence.default <- function(spct, w.band, unit.out, exposure.time, scale.factor,
                            wb.trim, use.cached.mult, use.hinges, allow.scaled, ...) {
  warning("'fluence' is not defined for objects of class ", class(spct)[1])
  return(NA)
}

#' @describeIn fluence  Calculate photon fluence from a \code{source_spct}
#'   object and the duration of the exposure
#'
#' @export
#'
fluence.source_spct <-
  function(spct, w.band = NULL,
           unit.out = getOption("photobiology.radiation.unit", default = "energy"),
           exposure.time,
           scale.factor = 1,
           wb.trim = getOption("photobiology.waveband.trim", default = TRUE),
           use.cached.mult = getOption("photobiology.use.cached.mult", default = FALSE),
           use.hinges = NULL,
           allow.scaled = FALSE,
           naming = "default",
           ...) {

    # we look for multiple spectra in long form
    if (getMultipleWl(spct) > 1) {
      # convert to a collection of spectra
      mspct <- subset2mspct(x = spct,
                            idx.var = getIdFactor(spct),
                            drop.idx = FALSE)
      # call method on the collection
      return(fluence(spct = mspct,
                     w.band = w.band,
                     unit.out = unit.out,
                     exposure.time = exposure.time,
                     scale.factor = scale.factor,
                     wb.trim = wb.trim,
                     use.cached.mult = use.cached.mult,
                     use.hinges = use.hinges,
                     allow.scaled = allow.scaled,
                     naming = naming,
                     ...))
    }

    if (!lubridate::is.duration(exposure.time) &&
        !lubridate::is.period(exposure.time) &&
        !is.numeric(exposure.time) ) {
      stop("Invalid value ", exposure.time, " for 'exposure.time'")
    } else if (is.na(exposure.time)) {
      return.value <- NA_real_
    } else {
      return.value <-
        irrad_spct(spct, w.band = w.band, unit.out = unit.out, quantity = "total",
                   time.unit = exposure.time,
                   scale.factor = scale.factor,
                   wb.trim = wb.trim,
                   use.cached.mult = use.cached.mult, use.hinges = use.hinges,
                   allow.scaled = allow.scaled,
                   naming = naming)
    }
    if (unit.out %in% c("photon", "quantum")) {
      attr(return.value, "radiation.unit") <- "photon fluence (mol m-2)"
    } else if (unit.out == "energy") {
      attr(return.value, "radiation.unit") <- "energy fluence (J m-2)"
    }
    attr(return.value, "exposure.duration") <- exposure.time
    attr(return.value, "time.unit") <- NULL
    return.value
  }


# photon fluence ----------------------------------------------------------

#' Photon fluence
#'
#' Photon irradiance (i.e. quantum irradiance) for one or more waveband of a
#' light source spectrum.
#'
#' @param spct an R object.
#' @param w.band a list of \code{waveband} objects or a \code{waveband} object
#' @param exposure.time lubridate::duration object.
#' @param scale.factor numeric vector of length 1, or length equal to that of
#'   \code{w.band}. Numeric multiplier applied to returned values.
#' @param wb.trim logical if TRUE wavebands crossing spectral data boundaries
#'   are trimmed, if FALSE, they are discarded.
#' @param use.cached.mult logical indicating whether multiplier values should be
#'   cached between calls.
#' @param use.hinges logical Flag indicating whether to insert "hinges" into the
#'   spectral data before integration so as to reduce interpolation errors at
#'   the boundaries of the wavebands.
#' @param allow.scaled logical indicating whether scaled or normalized spectra
#'   as argument to spct are flagged as an error.
#' @param naming character one of "long", "default", "short" or "none". Used to
#'   select the type of names to assign to returned value.
#' @param ... other arguments (possibly ignored).
#'
#' @examples
#' library(lubridate)
#' q_fluence(sun.spct,
#'           w.band = waveband(c(400,700)),
#'           exposure.time = lubridate::duration(3, "minutes") )
#'
#' @return One numeric value for each waveband with no change in scale factor,
#'   with name attribute set to the name of each waveband unless a named list is
#'   supplied in which case the names of the list elements are used. The
#'   exposure.time is copied from the spectrum object to the output as an attribute.
#'   Units are as follows: moles of photons per exposure.
#'
#' @note The last two parameters control speed optimizations. The defaults
#'   should be suitable in most cases. If you will use repeatedly the same SWFs
#'   on many spectra measured at exactly the same wavelengths you may obtain
#'   some speed up by setting \code{use.cached.mult=TRUE}. However, be aware
#'   that you are responsible for ensuring that the wavelengths are the same in
#'   each call, as the only test done is for the length of the \code{w.length}
#'   vector.
#'
#' @export
#'
#' @family irradiance functions
q_fluence <- function(spct, w.band, exposure.time, scale.factor, wb.trim, use.cached.mult,
                      use.hinges, allow.scaled, ...) UseMethod("q_fluence")

#' @describeIn q_fluence Default for generic function
#'
#' @export
#'
q_fluence.default <- function(spct, w.band, exposure.time, scale.factor, wb.trim,
                              use.cached.mult, use.hinges, allow.scaled, ...) {
  warning("'q_fluence' is not defined for objects of class ", class(spct)[1])
  return(NA)
}

#' @describeIn q_fluence  Calculate photon fluence from a \code{source_spct}
#'   object and the duration of the exposure
#'
#' @export
#'
q_fluence.source_spct <-
  function(spct, w.band = NULL,
           exposure.time,
           scale.factor = 1,
           wb.trim = getOption("photobiology.waveband.trim", default = TRUE),
           use.cached.mult = getOption("photobiology.use.cached.mult", default = FALSE),
           use.hinges = NULL,
           allow.scaled = FALSE,
           naming = "default",
           ...) {

    # we look for multiple spectra in long form
    if (getMultipleWl(spct) > 1) {
      # convert to a collection of spectra
      mspct <- subset2mspct(x = spct,
                            idx.var = getIdFactor(spct),
                            drop.idx = FALSE)
      # call method on the collection
      return(q_fluence(spct = mspct,
                       w.band = w.band,
                       exposure.time = exposure.time,
                       scale.factor = scale.factor,
                       wb.trim = wb.trim,
                       use.cached.mult = use.cached.mult,
                       use.hinges = use.hinges,
                       allow.scaled = allow.scaled,
                       naming = naming,
                       ...))
    }

    if (!lubridate::is.duration(exposure.time) &&
        !lubridate::is.period(exposure.time) &&
        !is.numeric(exposure.time) ) {
      stop("Invalid value ", exposure.time, " for 'exposure.time'")
    } else if (is.na(exposure.time)) {
      return.value <- NA_real_
    } else {
      return.value <-
        irrad_spct(spct, w.band = w.band, unit.out = "photon", quantity = "total",
                   time.unit = exposure.time,
                   scale.factor = scale.factor,
                   wb.trim = wb.trim,
                   use.cached.mult = use.cached.mult, use.hinges = use.hinges,
                   allow.scaled = allow.scaled,
                   naming = naming)
    }
    attr(return.value, "radiation.unit") <- "photon fluence (mol m-2)"
    attr(return.value, "exposure.duration") <- exposure.time
    attr(return.value, "time.unit") <- NULL
    return.value
  }


# energy fluence ----------------------------------------------------------

#' Energy fluence
#'
#' Energy fluence for one or more wavebands of a light source spectrum and a
#' duration of the exposure.
#'
#' @param spct an R object
#' @param w.band a list of \code{waveband} objects or a \code{waveband} object
#' @param exposure.time lubridate::duration object.
#' @param scale.factor numeric vector of length 1, or length equal to that of
#'   \code{w.band}. Numeric multiplier applied to returned values.
#' @param wb.trim logical if TRUE wavebands crossing spectral data boundaries
#'   are trimmed, if FALSE, they are discarded
#' @param use.cached.mult logical indicating whether multiplier values should be
#'   cached between calls
#' @param use.hinges logical Flag indicating whether to insert "hinges" into the
#'   spectral data before integration so as to reduce interpolation errors at
#'   the boundaries of the wavebands.
#' @param allow.scaled logical indicating whether scaled or normalized spectra
#'   as argument to spct are flagged as an error
#' @param naming character one of "long", "default", "short" or "none". Used to
#'   select the type of names to assign to returned value.
#' @param ... other arguments (possibly ignored)
#'
#' @examples
#' library(lubridate)
#' e_fluence(sun.spct, w.band = waveband(c(400,700)),
#'           exposure.time = lubridate::duration(3, "minutes") )
#'
#' @return One numeric value for each waveband with no change in scale factor,
#'   with name attribute set to the name of each waveband unless a named list is
#'   supplied in which case the names of the list elements are used. The
#'   exposure.time is copied to the output as an attribute. Units are as
#'   follows: (J) joules per exposure.
#'
#' @note The last two parameters control speed optimizations. The defaults
#'   should be suitable in most cases. If you will use repeatedly the same SWFs
#'   on many spectra measured at exactly the same wavelengths you may obtain
#'   some speed up by setting \code{use.cached.mult=TRUE}. However, be aware
#'   that you are responsible for ensuring that the wavelengths are the same in
#'   each call, as the only test done is for the length of the \code{w.length}
#'   vector.
#'
#' @export
#' @family irradiance functions
e_fluence <- function(spct, w.band, exposure.time, scale.factor, wb.trim, use.cached.mult,
                      use.hinges, allow.scaled, ...) UseMethod("e_fluence")

#' @describeIn e_fluence Default for generic function
#'
#' @export
#'
e_fluence.default <- function(spct, w.band, exposure.time, scale.factor, wb.trim, use.cached.mult,
                              use.hinges, allow.scaled, ...) {
  warning("'e_fluence' is not defined for objects of class ", class(spct)[1])
  return(NA)
}

#' @describeIn e_fluence  Calculate energy fluence from a \code{source_spct}
#'   object and the duration of the exposure.
#'
#' @export
#'
e_fluence.source_spct <-
  function(spct, w.band = NULL,
           exposure.time,
           scale.factor = 1,
           wb.trim = getOption("photobiology.waveband.trim", default = TRUE),
           use.cached.mult = getOption("photobiology.use.cached.mult", default = FALSE),
           use.hinges = NULL,
           allow.scaled = FALSE,
           naming = "default",
           ...) {

    # we look for multiple spectra in long form
    if (getMultipleWl(spct) > 1) {
      # convert to a collection of spectra
      mspct <- subset2mspct(x = spct,
                            idx.var = getIdFactor(spct),
                            drop.idx = FALSE)
      # call method on the collection
      return(q_fluence(spct = mspct,
                       w.band = w.band,
                       exposure.time = exposure.time,
                       scale.factor = scale.factor,
                       wb.trim = wb.trim,
                       use.cached.mult = use.cached.mult,
                       use.hinges = use.hinges,
                       allow.scaled = allow.scaled,
                       naming = naming,
                       ...))
    }

    if (!lubridate::is.duration(exposure.time) &&
        !lubridate::is.period(exposure.time) &&
        !is.numeric(exposure.time) ) {
      stop("Invalid value ", exposure.time, " for 'exposure.time'")
    } else if (is.na(exposure.time)) {
      return.value <- NA_real_
    } else {
      return.value <-
        irrad_spct(spct, w.band = w.band, unit.out = "energy", quantity = "total",
                   time.unit = exposure.time,
                   scale.factor = scale.factor,
                   wb.trim = wb.trim,
                   use.cached.mult = use.cached.mult, use.hinges = use.hinges,
                   allow.scaled = allow.scaled,
                   naming = naming)
    }
    attr(return.value, "radiation.unit") <- "energy fluence (J m-2)"
    attr(return.value, "exposure.duration") <- exposure.time
    attr(return.value, "time.unit") <- NULL
    return.value
  }

# source_mspct methods -----------------------------------------------

#' @describeIn irrad  Calculates irradiance from a \code{source_mspct} object.
#'
#' @param attr2tb character vector, see \code{\link{add_attr2tb}} for the syntax
#'   for \code{attr2tb} passed as is to formal parameter \code{col.names}.
#' @param idx character Name of the column with the names of the members of the
#'   collection of spectra.
#' @param .parallel	if TRUE, apply function in parallel, using parallel backend
#'   provided by foreach.
#' @param .paropts a list of additional options passed into the foreach function
#'   when parallel computation is enabled. This is important if (for example)
#'   your code relies on external data or packages: use the .export and
#'   .packages arguments to supply them so that all cluster nodes have the
#'   correct environment set up for computing.
#'
#' @export
#'
irrad.source_mspct <-
  function(spct, w.band = NULL,
           unit.out = getOption("photobiology.radiation.unit", default = "energy"),
           quantity = "total",
           time.unit = NULL,
           scale.factor = 1,
           wb.trim = getOption("photobiology.waveband.trim", default = TRUE),
           use.cached.mult = getOption("photobiology.use.cached.mult", default = FALSE),
           use.hinges = NULL,
           allow.scaled = !quantity  %in% c("average", "mean", "total"),
           naming = "default",
           ...,
           attr2tb = NULL,
           idx = "spct.idx",
           .parallel = FALSE,
           .paropts = NULL) {

    spct <- subset2mspct(spct) # expand long form spectra within collection

    z <-
      msdply(
        mspct = spct,
        .fun = irrad,
        w.band = w.band,
        quantity = quantity,
        time.unit,
        unit.out = unit.out,
        scale.factor = scale.factor,
        wb.trim = wb.trim,
        use.cached.mult = use.cached.mult,
        use.hinges = use.hinges,
        allow.scaled = allow.scaled,
        naming = naming,
        idx = idx,
        col.names = names(w.band),
        .parallel = .parallel,
        .paropts = .paropts
      )

    add_attr2tb(tb = z,
                mspct = spct,
                col.names = attr2tb,
                idx = idx)
  }

#' @describeIn q_irrad  Calculates photon (quantum) irradiance from a
#'   \code{source_mspct} object.
#'
#' @param attr2tb character vector, see \code{\link{add_attr2tb}} for the syntax for \code{attr2tb} passed as is to formal parameter \code{col.names}.
#' @param idx character Name of the column with the names of the members of the
#'   collection of spectra.
#' @param .parallel	if TRUE, apply function in parallel, using parallel backend
#'   provided by foreach
#' @param .paropts a list of additional options passed into the foreach function
#'   when parallel computation is enabled. This is important if (for example)
#'   your code relies on external data or packages: use the .export and
#'   .packages arguments to supply them so that all cluster nodes have the
#'   correct environment set up for computing.
#'
#' @export
#'
q_irrad.source_mspct <-
  function(spct, w.band = NULL,
           quantity = "total",
           time.unit = NULL,
           scale.factor = 1,
           wb.trim = getOption("photobiology.waveband.trim", default = TRUE),
           use.cached.mult = getOption("photobiology.use.cached.mult", default = FALSE),
           use.hinges = NULL,
           allow.scaled = !quantity  %in% c("average", "mean", "total"),
           naming = "default",
           ...,
           attr2tb = NULL,
           idx = "spct.idx",
           .parallel = FALSE,
           .paropts = NULL) {

    spct <- subset2mspct(spct) # expand long form spectra within collection

    z <-
      msdply(
        mspct = spct,
        .fun = q_irrad,
        w.band = w.band,
        quantity = quantity,
        time.unit = time.unit,
        scale.factor = scale.factor,
        wb.trim = wb.trim,
        use.cached.mult = use.cached.mult,
        use.hinges = use.hinges,
        allow.scaled = allow.scaled,
        naming = naming,
        idx = idx,
        col.names = names(w.band),
        .parallel = .parallel,
        .paropts = .paropts
      )

    add_attr2tb(tb = z,
                mspct = spct,
                col.names = attr2tb,
                idx = idx)
  }

#' @describeIn e_irrad  Calculates energy irradiance from a
#'   \code{source_mspct} object.
#'
#' @param attr2tb character vector, see \code{\link{add_attr2tb}} for the syntax for \code{attr2tb} passed as is to formal parameter \code{col.names}.
#' @param idx character Name of the column with the names of the members of the
#'   collection of spectra.
#' @param .parallel	if TRUE, apply function in parallel, using parallel backend
#'   provided by foreach
#' @param .paropts a list of additional options passed into the foreach function
#'   when parallel computation is enabled. This is important if (for example)
#'   your code relies on external data or packages: use the .export and
#'   .packages arguments to supply them so that all cluster nodes have the
#'   correct environment set up for computing.
#'
#' @export
#'
e_irrad.source_mspct <-
  function(spct, w.band = NULL,
           quantity = "total",
           time.unit = NULL,
           scale.factor = 1,
           wb.trim = getOption("photobiology.waveband.trim", default = TRUE),
           use.cached.mult = getOption("photobiology.use.cached.mult", default = FALSE),
           use.hinges = NULL,
           allow.scaled = !quantity  %in% c("average", "mean", "total"),
           naming = "default",
           ...,
           attr2tb = NULL,
           idx = "spct.idx",
           .parallel = FALSE,
           .paropts = NULL) {

    spct <- subset2mspct(spct) # expand long form spectra within collection

    z <-
      msdply(
        mspct = spct,
        .fun = e_irrad,
        w.band = w.band,
        quantity = quantity,
        time.unit = time.unit,
        scale.factor = scale.factor,
        wb.trim = wb.trim,
        use.cached.mult = use.cached.mult,
        use.hinges = use.hinges,
        allow.scaled = allow.scaled,
        naming = naming,
        idx = idx,
        col.names = names(w.band),
        .parallel = .parallel,
        .paropts = .paropts
      )

    add_attr2tb(tb = z,
                mspct = spct,
                col.names = attr2tb,
                idx = idx)
  }

#' @describeIn fluence Calculates fluence from a \code{source_mspct}
#'   object.
#'
#' @param attr2tb character vector, see \code{\link{add_attr2tb}} for the syntax for \code{attr2tb} passed as is to formal parameter \code{col.names}.
#' @param idx character Name of the column with the names of the members of the
#'   collection of spectra.
#' @param .parallel	if TRUE, apply function in parallel, using parallel backend
#'   provided by foreach
#' @param .paropts a list of additional options passed into the foreach function
#'   when parallel computation is enabled. This is important if (for example)
#'   your code relies on external data or packages: use the .export and
#'   .packages arguments to supply them so that all cluster nodes have the
#'   correct environment set up for computing.
#'
#' @export
#'
fluence.source_mspct <-
  function(spct, w.band = NULL,
           unit.out = getOption("photobiology.radiation.unit", default = "energy"),
           exposure.time,
           scale.factor = 1,
           wb.trim = getOption("photobiology.waveband.trim", default = TRUE),
           use.cached.mult = getOption("photobiology.use.cached.mult", default = FALSE),
           use.hinges = NULL,
           allow.scaled = FALSE,
           naming = "default",
           ...,
           attr2tb = NULL,
           idx = "spct.idx",
           .parallel = FALSE,
           .paropts = NULL) {

    spct <- subset2mspct(spct) # expand long form spectra within collection

    z <-
      msdply(
        mspct = spct,
        .fun = fluence,
        w.band = w.band,
        unit.out = unit.out,
        exposure.time = exposure.time,
        scale.factor = scale.factor,
        wb.trim = wb.trim,
        use.cached.mult = use.cached.mult,
        use.hinges = use.hinges,
        allow.scaled = allow.scaled,
        naming = naming,
        idx = idx,
        col.names = names(w.band),
        .parallel = .parallel,
        .paropts = .paropts
      )

    add_attr2tb(tb = z,
                mspct = spct,
                col.names = attr2tb,
                idx = idx)
  }

#' @describeIn e_fluence Calculates energy fluence from a \code{source_mspct}
#'   object.
#'
#' @param attr2tb character vector, see \code{\link{add_attr2tb}} for the syntax for \code{attr2tb} passed as is to formal parameter \code{col.names}.
#' @param idx character Name of the column with the names of the members of the
#'   collection of spectra.
#' @param .parallel	if TRUE, apply function in parallel, using parallel backend
#'   provided by foreach
#' @param .paropts a list of additional options passed into the foreach function
#'   when parallel computation is enabled. This is important if (for example)
#'   your code relies on external data or packages: use the .export and
#'   .packages arguments to supply them so that all cluster nodes have the
#'   correct environment set up for computing.
#'
#' @export
#'
e_fluence.source_mspct <-
  function(spct, w.band = NULL,
           exposure.time,
           scale.factor = 1,
           wb.trim = getOption("photobiology.waveband.trim", default = TRUE),
           use.cached.mult = getOption("photobiology.use.cached.mult", default = FALSE),
           use.hinges = NULL,
           allow.scaled = FALSE,
           ...,
           attr2tb = NULL,
           idx = "spct.idx",
           .parallel = FALSE,
           .paropts = NULL) {

    spct <- subset2mspct(spct) # expand long form spectra within collection

    z <-
      msdply(
        mspct = spct,
        .fun = e_fluence,
        w.band = w.band,
        exposure.time = exposure.time,
        scale.factor = scale.factor,
        wb.trim = wb.trim,
        use.cached.mult = use.cached.mult,
        use.hinges = use.hinges,
        allow.scaled = allow.scaled,
        idx = idx,
        col.names = names(w.band),
        .parallel = .parallel,
        .paropts = .paropts
      )

    add_attr2tb(tb = z,
                mspct = spct,
                col.names = attr2tb,
                idx = idx)
  }

#' @describeIn q_fluence Calculates photon (quantum) fluence from a
#'   \code{source_mspct} object.
#'
#' @param attr2tb character vector, see \code{\link{add_attr2tb}} for the syntax for \code{attr2tb} passed as is to formal parameter \code{col.names}.
#' @param idx character Name of the column with the names of the members of the
#'   collection of spectra.
#' @param .parallel	if TRUE, apply function in parallel, using parallel backend
#'   provided by foreach
#' @param .paropts a list of additional options passed into the foreach function
#'   when parallel computation is enabled. This is important if (for example)
#'   your code relies on external data or packages: use the .export and
#'   .packages arguments to supply them so that all cluster nodes have the
#'   correct environment set up for computing.
#'
#' @export
#'
q_fluence.source_mspct <-
  function(spct, w.band = NULL,
           exposure.time,
           scale.factor = 1,
           wb.trim = getOption("photobiology.waveband.trim", default = TRUE),
           use.cached.mult = getOption("photobiology.use.cached.mult", default = FALSE),
           use.hinges = NULL,
           allow.scaled = FALSE,
           naming = "default",
           ...,
           attr2tb = NULL,
           idx = "spct.idx",
           .parallel = FALSE,
           .paropts = NULL) {

    spct <- subset2mspct(spct) # expand long form spectra within collection

    z <-
      msdply(
        mspct = spct,
        .fun = q_fluence,
        w.band = w.band,
        exposure.time = exposure.time,
        scale.factor = scale.factor,
        wb.trim = wb.trim,
        use.cached.mult = use.cached.mult,
        use.hinges = use.hinges,
        allow.scaled = allow.scaled,
        naming = naming,
        idx = idx,
        col.names = names(w.band),
        .parallel = .parallel,
        .paropts = .paropts
      )

    add_attr2tb(tb = z,
                mspct = spct,
                col.names = attr2tb,
                idx = idx)
  }<|MERGE_RESOLUTION|>--- conflicted
+++ resolved
@@ -114,28 +114,6 @@
       # compute in place
       idx.var.name <- getIdFactor(spct)
       idxs <- unique(spct[[idx.var.name]])
-<<<<<<< HEAD
-      z <- data.frame()
-      for (idx in idxs) {
-        temp <- irrad(spct = spct[spct[[idx.var.name]] == idx, ],
-                      w.band = w.band,
-                      unit.out = unit.out,
-                      quantity = quantity,
-                      time.unit = time.unit,
-                      scale.factor = scale.factor,
-                      wb.trim = wb.trim,
-                      use.cached.mult = use.cached.mult,
-                      use.hinges = use.hinges,
-                      allow.scaled = allow.scaled,
-                      naming = naming,
-                      ...)
-        temp <- as.list(temp)
-        temp[[idx.var.name]] <- idx
-        z <- rbind(z, temp)
-      }
-      z[["when.measured"]] <-
-        as.POSIXct(unlist(when_measured(async_002.spct), use.names = FALSE),
-=======
       # do conversion in one go and delete values not used
       if (unit.out == "energy") {
         spct <- q2e(spct, action = "replace")
@@ -162,7 +140,6 @@
       z[[idx.var.name]] <- idxs
       z[["when.measured"]] <-
         as.POSIXct(unlist(when_measured(spct), use.names = FALSE),
->>>>>>> 8c232230
                    tz = "UTC")
       return(z)
     }
